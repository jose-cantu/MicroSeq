# microseq_test/src/microseq_test/post_blast_analysis.py 

"""
post_blast_analysis.py 
Take a BLAST TSV + metadata TSV/CSV => write one-column BIOM + Prism-Friendly CSV mirror. 
""" 

from __future__ import annotations 
from pathlib import Path 
import csv, logging, pandas as pd, numpy as np 
from biom import Table
from biom.util import biom_open 
from microseq_tests.utility.utils import load_config, setup_logging # for default DB paths here
from microseq_tests.utility.io_utils import normalise_tsv
from microseq_tests.utility.id_normaliser import NORMALISERS
from microseq_tests.utility.metadata_tools import resolve_duplicates
<<<<<<< HEAD
from microseq_tests.utility.taxonomy_utils import embed_taxonomy_from_metadata
=======
try:
    from microseq_tests.utility.add_taxonomy import embed_taxonomy_from_metadata
except ImportError:
    # Fallback: leave BIOM table unchanged
    def embed_taxonomy_from_metadata(tbl, *_args, **_kw):
        return tbl
>>>>>>> 50493369

setup_logging() # initialize global logging by configure as root logger  
logger = logging.getLogger(__name__) # Now this then set as the real logger by passing everything from the root logger which doesn't return anything on its own  

# -------
# constants - expose as CLI flags for later on will write them in master file CLI
DEFAULT_IDENTITY_TH = 97.0 # % identity threshold using for species-grade hits OTU 

# --- helper function: read table with auto delimiter detecter ---------
def _smart_read(path: Path) -> pd.DataFrame:
    """
    Robust reader that keeps the GG2 lineage intact 
    *.tsv force tab as the delimiter here so taxnomy strings may contain spaces that autosniffing for whatever reason explode them. 
    different file such as csv then fall back to older sniffer logic. 
    """
    if path.suffix.lower() == ".tsv":
        df = pd.read_csv(normalise_tsv(path), sep='\t')
        logger.info(f"Loaded {path.name} as explicit TSV rows={len(df)}")
        return df 

    sample = path.read_text(errors="replace")[:1024]
    try:
        dialect = csv.Sniffer().sniff(sample, delimiters="\t,;")
        sep = dialect.delimiter
    except csv.Error:
        sep = r"\s+"
    df = pd.read_csv(path, sep=sep, engine="python")
    logger.info(f"Loaded {path.name} with delimiter = '{sep}' rows={len(df)}")
    return df 

# ----- helper function: choose the metadata column matching BLAST sample_IDs ------- 
def _detect_sample_col(meta: pd.DataFrame, 
    blast_ids: set[str],
    preferred: str | None = None) -> str:
    """Return name of metadata column to treat as sample_id.""" 
    
    # explicit --sample-col flag to use 
    if preferred and preferred in meta.columns:
        return preferred 

    # config.yaml default 
    cfg_col = load_config().get("metadata", {}).get("sample_col")
    if cfg_col and cfg_col in meta.columns:
        return cfg_col 

    # canonical name 
    if "sample_id" in meta.columns:
        return "sample_id" 

    # fuzzy overlap > 80% 
    for col in meta.columns:
        overlap = blast_ids & set(meta[col].astype(str)) 
        if len(overlap) / len(blast_ids) >= 0.8:
            return col 

    raise ValueError("No metadata column matches BLAST sample IDs either rename to sample_id or use the --sample-col flag") 


# ---taxonomy depth function here for tie-breaking (e-values) ------------- Note this assumed you blasted against GG2 ONLY given how its parsed out 
def _tax_depth(taxon: str | float) -> int:
    """Return how many ranks are filled in the lineage string."""
    if not isinstance(taxon, str):
        return 0 # NaN or non-string means depth of 0.
    parts = [seg.split("__", 1)[-1] for seg in taxon.split(";")] # strip prefix if present 
    return sum(bool(p.strip()) for p in parts)


def parse_lineage(line: str, fmt: str = "auto") -> list[str]:
    """Return the canonical 7 ranks from a lineage string."""
    if not isinstance(line, str):
        line = ""

    if fmt in {"auto", "gg2", "silva"}:
        parts = [p.split("__", 1)[-1] for p in line.rstrip(";").split(";")]
    else:  # ncbi or unknown -> assume no prefixes
        parts = [p.strip() for p in line.rstrip(";").split(";")]

    parts = [p.split(" strain", 1)[0] if "strain" in p else p or "Unclassified"
             for p in parts]
    return (parts + ["Unclassified"] * 7)[:7]



# --- chosing the best hit per sample ------------
def _choose_best_hit(
        df: pd.DataFrame,
        *,
        identity_th: float,
        taxonomy_col: str | None = None
) -> pd.DataFrame:
    """
    Best hit per sample:
      keep only rows with pident ≥ identity_th
      pick lowest e-value
      if a taxonomy column is present, break ties by deepest lineage
      finally break ties by highest bitscore
    """
    # ── identity filter ───────────────────────────────────────────────
    if "pident" in df.columns:
        df["pident"] = pd.to_numeric(df["pident"], errors="coerce")
        df = df[df["pident"] >= identity_th].copy()

    if df.empty:
        raise ValueError("No BLAST hits survive identity threshold")

    # ── optional taxonomy depth for tie-breaking ─────────────────────
    if taxonomy_col and taxonomy_col in df.columns:
        df["tax_depth"] = df[taxonomy_col].map(_tax_depth)
        sort_keys  = ["sample_id", "evalue", "tax_depth", "bitscore"]
        asc_flags  = [ True,       True,     False,       False     ]
    else:
        sort_keys  = ["sample_id", "evalue", "bitscore"]
        asc_flags  = [ True,       True,     False       ]

    # ── sort & collapse ───────────────────────────────────────────────
    df = df.sort_values(sort_keys, ascending=asc_flags)
    return (
        df.groupby("sample_id", as_index=False)
          .first()
          .drop(columns=[c for c in ("tax_depth",) if c in df.columns])
    )

# ---CSV mirror for prism -----------------
def biom_to_csv(biom_path: Path) -> Path: 
    """Convert one-column BIOM to Prism friendly wide CSV (samples in rows).""" 
    with biom_open(str(biom_path)) as fh: 
        table = Table.from_hdf5(fh) 

    df = table.to_dataframe(dense=True).T       # rows = samples  
    out_csv = biom_path.with_suffix(".csv")
    df.to_csv(out_csv)
    logger.info(f"Wrote {out_csv}") 
    return out_csv 

# ----- running file API! ---------------------------------
def run(blast_tsv: Path,
        metadata_tsv: Path, 
        out_biom: Path,
        write_csv: bool = True,
        sample_col: str | None = None,
        identity_th: float = DEFAULT_IDENTITY_TH,
        *, # again force keyword args used avoids accidnetal position mistake args
        id_normaliser: str = "none",
        taxonomy_col: str = "auto",
        taxonomy_format: str = "auto",
        duplicate_policy: str = "error",
        **kw) -> None:

        # ---- more tolerant parser: any whitespace, not just tabs ---------
        blast = _smart_read(blast_tsv)
        meta = _smart_read(metadata_tsv)
        
        # ---- id-normaliser config -> pull rule from YAML 
        if id_normaliser == "config":
            cfg_norm = load_config().get("metadata", {}).get("sample_id_normaliser")
            if cfg_norm:
                logger.info("Using sample_id normaliser from config.yaml: %s", cfg_norm) 
                id_normaliser = cfg_norm
            else:
                logger.warning("--id-normaliser config requested, but "
                       "metadata.sample_id_normaliser not found in YAML; "
                       "falling back to 'none'")
        # ---------- detect/rename firest, normalise second here ........ 
        # Figure out which metadata column actually contains the sample IDs
        col = _detect_sample_col(meta, set(blast["sample_id"].astype(str)),
                                 preferred=sample_col)
        
        # stach unmodified raw id name here before normalization 
        meta["RawID"] = meta[col].astype(str) 

        if col != "sample_id":
            # if a messy sample_id column already exists, drop it first
            if "sample_id" in meta.columns:
                meta = meta.drop(columns=["sample_id"])
            meta = meta.rename(columns={col: "sample_id"})

        # --- aplying chosen ID normaliser --------------
        norm = NORMALISERS[id_normaliser]
        meta["sample_id"] = meta["sample_id"].astype(str).map(norm) 
        blast["sample_id"] = blast["sample_id"].astype(str).map(norm) 

        meta = resolve_duplicates(meta, policy=duplicate_policy, col="sample_id") 
            

        best = _choose_best_hit(blast, identity_th=identity_th, taxonomy_col=taxonomy_col)
        merged = best.merge(meta, on="sample_id", how="left")
        # after the merge ― immediately normalise the duplicate columns
        dup_suffixes = (".x", ".y")

        for base in ["taxonomy", "sseqid", "pident", "qlen",
                     "qcovhsp", "length", "evalue", "bitscore", "stitle"]:
            # find any versions of this base name, e.g. taxonomy_x / taxonomy_y
            matches = [c for c in merged.columns if c.split(".", 1)[0] == base]
            if matches:
                # prefer the *first* (left-hand) copy, drop the rest
                keep = matches[0]
                merged = merged.rename(columns={keep: base}).drop(columns=matches[1:])

        # also drop any extra SampleID copies created by the merge
        merged = merged.loc[:, ~merged.columns.str.startswith(("sample_id.", "SampleID."))]

        # created a separate blast file for providance 
        prov_out = out_biom.with_name(out_biom.stem + "_blast_provenance.csv")
        best.to_csv(prov_out, index=False)
        logger.info("BLAST provenance → %s", prov_out)

        # remove accidental duplicate-label columns created by the merge
        dup_cols = [c for c in merged.columns
                    if c.startswith("sample_id.") or c.endswith(".1")]
        if dup_cols:
            merged = merged.drop(columns=dup_cols)
        # --- resolve taxonomy column ------------------------
        if taxonomy_col == "auto":
            def looks_like_tax(col: pd.Series) -> bool: 
                return (col.astype(str)
                           .str.count(r"(d__|p__|c__|o__|f__|g__|s__)") >= 4).mean() > 0.9
            taxonomy_col = next(
                (c for c in merged.columns if looks_like_tax(merged[c])),
                None)
            if taxonomy_col is None:
                raise ValueError(
                    "Could not auto-detect taxonomy column; "
                    "use --taxonomy_col") 
            logger.info("Auto-detected taxonomy column: %s", taxonomy_col) 

            

        print(blast.head(), blast.columns)
        
        # Ensure the column we’ll pivot on is called exactly 'taxonomy'
        # (handles taxonomy_x / taxonomy_y after the merge)
        if taxonomy_col != "taxonomy" and taxonomy_col in merged.columns:
            merged = merged.rename(columns={taxonomy_col: "taxonomy"})
            taxonomy_col = "taxonomy"


        # one count per sample (presence/absence) matrix  
        mat = (
            merged.assign(count=1) # add constant 1 
                  .pivot_table(index="taxonomy", # rows = taxa 
                                  columns="sample_id", # cols = isolates 
                                  values="count",
                                  fill_value=0) # 0/1 matrix 
                  )
        biom_table = Table(
            mat.values,
            observation_ids=mat.index.tolist(),
            sample_ids = mat.columns.tolist(),
            type_ = "OTU table", 
            )
        # attach taxonomy list so ATIMA shows ranks 
        biom_table = embed_taxonomy_from_metadata(
            biom_table,
            merged, # merged has taxonomy_col present
            col=taxonomy_col,
            fmt=taxonomy_format,
            )

        with biom_open(str(out_biom), "w") as fh:
            biom_table.to_hdf5(fh, "MicroSeq")
        logger.info(f"Wrote {out_biom} (shape {biom_table.shape})")
        
        obs_ids = biom_table.ids(axis="observation")
        tax_df  = pd.DataFrame(
            [parse_lineage(oid, taxonomy_format) for oid in obs_ids],
            index=obs_ids,
            columns=["domain", "phylum", "class", "order", "family", "genus", "species"],
        )
        tax_df.index.name = "OTU_ID"
        tax_df.reset_index(inplace=True)

        tax_csv = out_biom.with_name(out_biom.stem + "_taxonomy_only.csv")
        tax_df.to_csv(tax_csv, index=False)
        logger.info("Wrote taxonomy-only CSV → %s", tax_csv)


        if write_csv:
            # rename first, so we’re always working with 'SampleID'
            meta_out = out_biom.with_name(out_biom.stem + "_metadata.csv") 
            meta_df = merged.rename(columns={"sample_id": "SampleID"})

            # blast columns you never want to treat as metadata
            blast_cols = ["sseqid", "pident", "qlen", "qcovhsp", "length",
                          "evalue", "bitscore", "stitle", "taxonomy"]

            # TRUE metadata = everything that is NOT a BLAST column and NOT SampleID
            meta_cols = [c for c in meta_df.columns
                         if c not in blast_cols and c != "SampleID"]

            # Build the final ordered list once, then make it unique
            ordered = ["SampleID"] + meta_cols 
                

            meta_df = meta_df.loc[:, ordered]
            meta_df.to_csv(meta_out, index=False)
            logger.info("ATIMA metadata → %s", meta_out)
            biom_to_csv(out_biom) # i'll keep the prism mirror here for now go prism users <|MERGE_RESOLUTION|>--- conflicted
+++ resolved
@@ -14,16 +14,13 @@
 from microseq_tests.utility.io_utils import normalise_tsv
 from microseq_tests.utility.id_normaliser import NORMALISERS
 from microseq_tests.utility.metadata_tools import resolve_duplicates
-<<<<<<< HEAD
 from microseq_tests.utility.taxonomy_utils import embed_taxonomy_from_metadata
-=======
 try:
     from microseq_tests.utility.add_taxonomy import embed_taxonomy_from_metadata
 except ImportError:
     # Fallback: leave BIOM table unchanged
     def embed_taxonomy_from_metadata(tbl, *_args, **_kw):
         return tbl
->>>>>>> 50493369
 
 setup_logging() # initialize global logging by configure as root logger  
 logger = logging.getLogger(__name__) # Now this then set as the real logger by passing everything from the root logger which doesn't return anything on its own  
